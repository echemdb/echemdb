--- conflicted
+++ resolved
@@ -35,13 +35,9 @@
           # produce HTML output, see https://github.com/plotly/plotly.py/blob/2c2dd6ab2eeff73c782457f33c590c1d09a97625/packages/python/plotly/plotly/io/_renderers.py#L532
           export PLOTLY_RENDERER=browser
           mkdocs build
-<<<<<<< HEAD
-          mv data site
+          mv data generated/website/
           # Disable further processing by GitHub
           touch site/.nojekyll
-=======
-          mv data generated/website/
->>>>>>> 319701d6
       - name: detect broken links
         shell: bash -l {0}
         run: |
